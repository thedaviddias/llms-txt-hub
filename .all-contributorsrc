--- conflicted
+++ resolved
@@ -31,7 +31,6 @@
       "name": "Alex Atallah",
       "avatar_url": "https://avatars.githubusercontent.com/u/1011391?v=4",
       "profile": "https://alexatallah.com",
-<<<<<<< HEAD
       "contributions": [
         "content"
       ]
@@ -41,12 +40,7 @@
       "name": "Elio Struyf",
       "avatar_url": "https://avatars.githubusercontent.com/u/2900833?v=4",
       "profile": "https://www.eliostruyf.com",
-      "contributions": [
-        "content"
-      ]
-=======
       "contributions": ["content"]
->>>>>>> e7d73366
     }
   ],
   "commitType": "docs",
